import { flatten } from 'lodash'
import { QdrantClient } from '@qdrant/js-client-rest'
<<<<<<< HEAD
import { VectorStoreRetrieverInput } from '@langchain/core/vectorstores'
import { Document } from '@langchain/core/documents'
import { QdrantVectorStore, QdrantLibArgs } from '@langchain/community/vectorstores/qdrant'
import { Embeddings } from '@langchain/core/embeddings'
=======
import type { Schemas as QdrantSchemas } from '@qdrant/js-client-rest'
import { VectorStoreRetrieverInput } from 'langchain/vectorstores/base'
import { Document } from 'langchain/document'
import { QdrantVectorStore, QdrantLibArgs } from 'langchain/vectorstores/qdrant'
import { Embeddings } from 'langchain/embeddings/base'
>>>>>>> c1767f30
import { ICommonObject, INode, INodeData, INodeOutputsValue, INodeParams } from '../../../src/Interface'
import { getBaseClasses, getCredentialData, getCredentialParam } from '../../../src/utils'

type RetrieverConfig = Partial<VectorStoreRetrieverInput<QdrantVectorStore>>
type QdrantSearchResponse = QdrantSchemas['ScoredPoint'] & {
    payload: {
        metadata: object
        content: string
    }
}

class Qdrant_VectorStores implements INode {
    label: string
    name: string
    version: number
    description: string
    type: string
    icon: string
    category: string
    badge: string
    baseClasses: string[]
    inputs: INodeParams[]
    credential: INodeParams
    outputs: INodeOutputsValue[]

    constructor() {
        this.label = 'Qdrant'
        this.name = 'qdrant'
        this.version = 1.0
        this.type = 'Qdrant'
        this.icon = 'qdrant.png'
        this.category = 'Vector Stores'
        this.description =
            'Upsert embedded data and perform similarity search upon query using Qdrant, a scalable open source vector database written in Rust'
        this.baseClasses = [this.type, 'VectorStoreRetriever', 'BaseRetriever']
        this.badge = 'NEW'
        this.credential = {
            label: 'Connect Credential',
            name: 'credential',
            type: 'credential',
            description: 'Only needed when using Qdrant cloud hosted',
            optional: true,
            credentialNames: ['qdrantApi']
        }
        this.inputs = [
            {
                label: 'Document',
                name: 'document',
                type: 'Document',
                list: true,
                optional: true
            },
            {
                label: 'Embeddings',
                name: 'embeddings',
                type: 'Embeddings'
            },
            {
                label: 'Qdrant Server URL',
                name: 'qdrantServerUrl',
                type: 'string',
                placeholder: 'http://localhost:6333'
            },
            {
                label: 'Qdrant Collection Name',
                name: 'qdrantCollection',
                type: 'string'
            },
            {
                label: 'Vector Dimension',
                name: 'qdrantVectorDimension',
                type: 'number',
                default: 1536,
                additionalParams: true
            },
            {
                label: 'Similarity',
                name: 'qdrantSimilarity',
                description: 'Similarity measure used in Qdrant.',
                type: 'options',
                default: 'Cosine',
                options: [
                    {
                        label: 'Cosine',
                        name: 'Cosine'
                    },
                    {
                        label: 'Euclid',
                        name: 'Euclid'
                    },
                    {
                        label: 'Dot',
                        name: 'Dot'
                    }
                ],
                additionalParams: true
            },
            {
                label: 'Additional Collection Cofiguration',
                name: 'qdrantCollectionConfiguration',
                description:
                    'Refer to <a target="_blank" href="https://qdrant.tech/documentation/concepts/collections">collection docs</a> for more reference',
                type: 'json',
                optional: true,
                additionalParams: true
            },
            {
                label: 'Top K',
                name: 'topK',
                description: 'Number of top results to fetch. Default to 4',
                placeholder: '4',
                type: 'number',
                additionalParams: true,
                optional: true
            },
            {
                label: 'Qdrant Search Filter',
                name: 'qdrantFilter',
                description: 'Only return points which satisfy the conditions',
                type: 'json',
                additionalParams: true,
                optional: true
            }
        ]
        this.outputs = [
            {
                label: 'Qdrant Retriever',
                name: 'retriever',
                baseClasses: this.baseClasses
            },
            {
                label: 'Qdrant Vector Store',
                name: 'vectorStore',
                baseClasses: [this.type, ...getBaseClasses(QdrantVectorStore)]
            }
        ]
    }

    //@ts-ignore
    vectorStoreMethods = {
        async upsert(nodeData: INodeData, options: ICommonObject): Promise<void> {
            const qdrantServerUrl = nodeData.inputs?.qdrantServerUrl as string
            const collectionName = nodeData.inputs?.qdrantCollection as string
            const docs = nodeData.inputs?.document as Document[]
            const embeddings = nodeData.inputs?.embeddings as Embeddings
            const qdrantSimilarity = nodeData.inputs?.qdrantSimilarity
            const qdrantVectorDimension = nodeData.inputs?.qdrantVectorDimension

            const credentialData = await getCredentialData(nodeData.credential ?? '', options)
            const qdrantApiKey = getCredentialParam('qdrantApiKey', credentialData, nodeData)

            const port = Qdrant_VectorStores.determinePortByUrl(qdrantServerUrl)

            const client = new QdrantClient({
                url: qdrantServerUrl,
                apiKey: qdrantApiKey,
                port: port
            })

            const flattenDocs = docs && docs.length ? flatten(docs) : []
            const finalDocs = []
            for (let i = 0; i < flattenDocs.length; i += 1) {
                if (flattenDocs[i] && flattenDocs[i].pageContent) {
                    finalDocs.push(new Document(flattenDocs[i]))
                }
            }

            const dbConfig: QdrantLibArgs = {
                client,
                url: qdrantServerUrl,
                collectionName,
                collectionConfig: {
                    vectors: {
                        size: qdrantVectorDimension ? parseInt(qdrantVectorDimension, 10) : 1536,
                        distance: qdrantSimilarity ?? 'Cosine'
                    }
                }
            }

            try {
                await QdrantVectorStore.fromDocuments(finalDocs, embeddings, dbConfig)
            } catch (e) {
                throw new Error(e)
            }
        }
    }

    async init(nodeData: INodeData, _: string, options: ICommonObject): Promise<any> {
        const qdrantServerUrl = nodeData.inputs?.qdrantServerUrl as string
        const collectionName = nodeData.inputs?.qdrantCollection as string
        let qdrantCollectionConfiguration = nodeData.inputs?.qdrantCollectionConfiguration
        const embeddings = nodeData.inputs?.embeddings as Embeddings
        const qdrantSimilarity = nodeData.inputs?.qdrantSimilarity
        const qdrantVectorDimension = nodeData.inputs?.qdrantVectorDimension
        const output = nodeData.outputs?.output as string
        const topK = nodeData.inputs?.topK as string
        let queryFilter = nodeData.inputs?.qdrantFilter

        const k = topK ? parseFloat(topK) : 4

        const credentialData = await getCredentialData(nodeData.credential ?? '', options)
        const qdrantApiKey = getCredentialParam('qdrantApiKey', credentialData, nodeData)

        const port = Qdrant_VectorStores.determinePortByUrl(qdrantServerUrl)

        const client = new QdrantClient({
            url: qdrantServerUrl,
            apiKey: qdrantApiKey,
            port: port
        })

        const dbConfig: QdrantLibArgs = {
            client,
            collectionName
        }

        const retrieverConfig: RetrieverConfig = {
            k
        }

        if (qdrantCollectionConfiguration) {
            qdrantCollectionConfiguration =
                typeof qdrantCollectionConfiguration === 'object'
                    ? qdrantCollectionConfiguration
                    : JSON.parse(qdrantCollectionConfiguration)
            dbConfig.collectionConfig = {
                ...qdrantCollectionConfiguration,
                vectors: {
                    ...qdrantCollectionConfiguration.vectors,
                    size: qdrantVectorDimension ? parseInt(qdrantVectorDimension, 10) : 1536,
                    distance: qdrantSimilarity ?? 'Cosine'
                }
            }
        }

        if (queryFilter) {
            retrieverConfig.filter = typeof queryFilter === 'object' ? queryFilter : JSON.parse(queryFilter)
        }

        const vectorStore = await QdrantVectorStore.fromExistingCollection(embeddings, dbConfig)

        if (output === 'retriever') {
            const retriever = vectorStore.asRetriever(retrieverConfig)
            return retriever
        } else if (output === 'vectorStore') {
            ;(vectorStore as any).k = k
            return vectorStore
        }
        return vectorStore
    }

    /**
     * Determine the port number from the given URL.
     *
     * The problem is when not doing this the qdrant-client.js will fall back on 6663 when you enter a port 443 and 80.
     * See: https://stackoverflow.com/questions/59104197/nodejs-new-url-urlhttps-myurl-com80-lists-the-port-as-empty
     * @param qdrantServerUrl the url to get the port from
     */
    static determinePortByUrl(qdrantServerUrl: string): number {
        const parsedUrl = new URL(qdrantServerUrl)

        let port = parsedUrl.port ? parseInt(parsedUrl.port) : 6663

        if (parsedUrl.protocol === 'https:' && parsedUrl.port === '') {
            port = 443
        }
        if (parsedUrl.protocol === 'http:' && parsedUrl.port === '') {
            port = 80
        }

        return port
    }
}

module.exports = { nodeClass: Qdrant_VectorStores }<|MERGE_RESOLUTION|>--- conflicted
+++ resolved
@@ -1,27 +1,13 @@
 import { flatten } from 'lodash'
 import { QdrantClient } from '@qdrant/js-client-rest'
-<<<<<<< HEAD
 import { VectorStoreRetrieverInput } from '@langchain/core/vectorstores'
 import { Document } from '@langchain/core/documents'
 import { QdrantVectorStore, QdrantLibArgs } from '@langchain/community/vectorstores/qdrant'
 import { Embeddings } from '@langchain/core/embeddings'
-=======
-import type { Schemas as QdrantSchemas } from '@qdrant/js-client-rest'
-import { VectorStoreRetrieverInput } from 'langchain/vectorstores/base'
-import { Document } from 'langchain/document'
-import { QdrantVectorStore, QdrantLibArgs } from 'langchain/vectorstores/qdrant'
-import { Embeddings } from 'langchain/embeddings/base'
->>>>>>> c1767f30
 import { ICommonObject, INode, INodeData, INodeOutputsValue, INodeParams } from '../../../src/Interface'
 import { getBaseClasses, getCredentialData, getCredentialParam } from '../../../src/utils'
 
 type RetrieverConfig = Partial<VectorStoreRetrieverInput<QdrantVectorStore>>
-type QdrantSearchResponse = QdrantSchemas['ScoredPoint'] & {
-    payload: {
-        metadata: object
-        content: string
-    }
-}
 
 class Qdrant_VectorStores implements INode {
     label: string
