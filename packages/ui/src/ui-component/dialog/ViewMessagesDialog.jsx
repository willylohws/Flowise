--- conflicted
+++ resolved
@@ -481,26 +481,6 @@
                 <>
                     <div
                         style={{
-<<<<<<< HEAD
-                            display: 'grid',
-                            gridTemplateColumns: 'repeat(3, minmax(0, 1fr))',
-                            gap: 10,
-                            marginBottom: 16,
-                            marginLeft: 8,
-                            marginRight: 8
-                        }}
-                    >
-                        <StatsCard title='Total Messages (API/Embed)' stat={`${stats.totalMessages}`} />
-                        <StatsCard title='Total Feedback Received' stat={`${stats.totalFeedback}`} />
-                        <StatsCard
-                            title='Positive Feedback'
-                            stat={`${((stats.positiveFeedback / stats.totalFeedback) * 100 || 0).toFixed(2)}%`}
-                        />
-                    </div>
-                    <div
-                        style={{
-=======
->>>>>>> 0726fc37
                             display: 'flex',
                             flexDirection: 'row',
                             alignItems: 'center',
